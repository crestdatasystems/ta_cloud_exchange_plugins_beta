--- conflicted
+++ resolved
@@ -1,11 +1,7 @@
 {
   "name": "STIX/TAXII Plugin",
   "id": "stix_taxii",
-<<<<<<< HEAD
-  "version": "2.0.4",
-=======
   "version": "2.1.0-beta",
->>>>>>> c426f83a
   "description": "The STIX/TAXII plugin polls TAXII feeds and extracts observables from them. This plugin does not support sharing of indicators to TAXII feeds.",
   "patch_supported": false,
   "push_supported": false,
@@ -70,20 +66,11 @@
       "description": "Number of days to pull the data for the initial run."
     },
     {
-<<<<<<< HEAD
-      "label": "Delay",
-      "key": "delay",
-      "type": "number",
-      "mandatory": true,
-      "default": 0,
-      "description": "Number of seconds to backdate the start time for pulling the data."
-=======
       "label": "Look Back (in minutes)",
       "key": "delay",
       "type": "number",
       "mandatory": false,
       "description": "Number of minutes to backdate the start time for pulling the data. Valid value is anything between 0 to 1440"
->>>>>>> c426f83a
     },
     {
       "label": "Type of Threat data to pull",
