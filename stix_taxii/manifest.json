--- conflicted
+++ resolved
@@ -1,7 +1,7 @@
 {
   "name": "STIX/TAXII Plugin",
   "id": "stix_taxii",
-  "version": "2.1.0",
+  "version": "2.1.0-beta",
   "description": "The STIX/TAXII plugin polls TAXII feeds and extracts observables from them. This plugin does not support sharing of indicators to TAXII feeds.",
   "patch_supported": false,
   "push_supported": false,
@@ -70,10 +70,6 @@
       "key": "delay",
       "type": "number",
       "mandatory": false,
-<<<<<<< HEAD
-=======
-      "default": 0,
->>>>>>> 6c16c886
       "description": "Number of minutes to backdate the start time for pulling the data. Valid value is anything between 0 to 1440"
     },
     {
