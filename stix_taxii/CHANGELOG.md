<<<<<<< HEAD
=======
# 2.1.0-beta
## Added
- Added new configuration parameter named Look Back. This can be used to backdate the start time for pulling the data.

>>>>>>> c426f83a
# 2.0.3
## Added
- Added changes to make the plugin compatible with the core version 4.1.0.

# 2.0.2
## Added
- Added log statements for better understanding.

# 2.0.1-beta
## Fixed
- Fixed an issue related to the SSL verification.

# 2.0.0
## Added
- Added support for version 2.1.

# 1.0.0
## Added
- Initial Release.<|MERGE_RESOLUTION|>--- conflicted
+++ resolved
@@ -1,10 +1,7 @@
-<<<<<<< HEAD
-=======
 # 2.1.0-beta
 ## Added
 - Added new configuration parameter named Look Back. This can be used to backdate the start time for pulling the data.
 
->>>>>>> c426f83a
 # 2.0.3
 ## Added
 - Added changes to make the plugin compatible with the core version 4.1.0.
