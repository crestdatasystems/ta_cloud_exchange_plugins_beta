"""
BSD 3-Clause License

Copyright (c) 2021, Netskope OSS
All rights reserved.

Redistribution and use in source and binary forms, with or without
modification, are permitted provided that the following conditions are met:

1. Redistributions of source code must retain the above copyright notice, this
   list of conditions and the following disclaimer.

2. Redistributions in binary form must reproduce the above copyright notice,
   this list of conditions and the following disclaimer in the documentation
   and/or other materials provided with the distribution.

3. Neither the name of the copyright holder nor the names of its
   contributors may be used to endorse or promote products derived from
   this software without specific prior written permission.

THIS SOFTWARE IS PROVIDED BY THE COPYRIGHT HOLDERS AND CONTRIBUTORS "AS IS"
AND ANY EXPRESS OR IMPLIED WARRANTIES, INCLUDING, BUT NOT LIMITED TO, THE
IMPLIED WARRANTIES OF MERCHANTABILITY AND FITNESS FOR A PARTICULAR PURPOSE ARE
DISCLAIMED. IN NO EVENT SHALL THE COPYRIGHT HOLDER OR CONTRIBUTORS BE LIABLE
FOR ANY DIRECT, INDIRECT, INCIDENTAL, SPECIAL, EXEMPLARY, OR CONSEQUENTIAL
DAMAGES (INCLUDING, BUT NOT LIMITED TO, PROCUREMENT OF SUBSTITUTE GOODS OR
SERVICES; LOSS OF USE, DATA, OR PROFITS; OR BUSINESS INTERRUPTION) HOWEVER
CAUSED AND ON ANY THEORY OF LIABILITY, WHETHER IN CONTRACT, STRICT LIABILITY,
OR TORT (INCLUDING NEGLIGENCE OR OTHERWISE) ARISING IN ANY WAY OUT OF THE USE
OF THIS SOFTWARE, EVEN IF ADVISED OF THE POSSIBILITY OF SUCH DAMAGE.
"""

"""TAXIIPlugin implementation to push and pull the data."""


import re
import requests
import tempfile
from urllib.parse import urlparse
from datetime import datetime, timedelta
import pytz
from cabby import create_client, exceptions
from .lib.taxii2client.v20 import ApiRoot as ApiRoot20, as_pages as as_pages20
from .lib.taxii2client.v21 import ApiRoot as ApiRoot21, as_pages as as_pages21
from stix.core import STIXPackage
from cybox.objects.file_object import File
from cybox.objects.uri_object import URI
from cybox.objects.domain_name_object import DomainName

from netskope.integrations.cte.plugin_base import PluginBase, ValidationResult
from netskope.integrations.cte.models import Indicator, IndicatorType
from netskope.integrations.cte.models.indicator import SeverityType
from netskope.integrations.cte.models.business_rule import Action


CONFIDENCE_TO_REPUTATION_MAPPINGS = {
    "High": 10,
    "Medium": 6,
    "Low": 3,
    "None": 1,
    "Unknown": 5,
}

LIKELY_IMPACT_TO_SEVERITY = {
    "High": SeverityType.CRITICAL,
    "Medium": SeverityType.HIGH,
    "Low": SeverityType.MEDIUM,
    "None": SeverityType.LOW,
    "Unknown": SeverityType.UNKNOWN,
}

OBSERVABLE_REGEXES = [
    {
        "regex": r"file:hashes\.(?:'SHA-256'|\"SHA-256\")\s*=\s*('[a-z0-9]*'|\"[a-z0-9]*\")",
        "type": IndicatorType.SHA256,
    },
    {
        "regex": r"file:hashes\.(?:MD5|'MD5'|\"MD5\")\s*=\s*('[a-z0-9]*'|\"[a-z0-9]*\")",
        "type": IndicatorType.MD5,
    },
    {
        "regex": r"url:value\s*=\s*(?:\"((?:[^\"\\]|\\.)*)\"|'((?:[^'\\]|\\.)*)')",
        "type": IndicatorType.URL,
    },
    {
        "regex": r"domain-name:value\s*=\s*(?:\"((?:[^\"\\]|\\.)*)\"|'((?:[^'\\]|\\.)*)')",
        "type": IndicatorType.URL,
    },
]


class STIXTAXIIPlugin(PluginBase):
    """The TAXIIPlugin implementation."""

    def _str_to_datetime(self, string: str) -> datetime:
        """Convert ISO formatted string to datetime object.

        Args:
            string (str): ISO formatted string.

        Returns:
            datetime: Converted datetime object.
        """
        try:
            return datetime.strptime(
                string.replace(".", ""), "%Y-%m-%dT%H:%M:%S%fZ"
            )
        except Exception:
            return datetime.now()

    def _filter_collections(self, all_collections, selected_collections):
        """Create or filter collection names."""
        selected_collections = [
            x.strip() for x in selected_collections.split(",")
        ]
        selected_collections = list(
            filter(lambda x: len(x) > 0, selected_collections)
        )
        if not selected_collections:
            return all_collections
        else:
            if set(selected_collections) - set(all_collections):
                self.logger.error(
                    f"Plugin STIX/TAXII: Following collections could not be "
                    f"found - {', '.join(set(selected_collections) - set(all_collections))}."
                )
            return set(selected_collections).intersection(set(all_collections))

    def _extract_fields_from_indicator(self, indicator, observable):
        """Extract severity and reputation from indicator for future usage."""
        if observable.idref is None:
            data = {}
            data["firstSeen"] = indicator.timestamp
            data["lastSeen"] = indicator.timestamp
            if indicator.confidence:
                data["reputation"] = CONFIDENCE_TO_REPUTATION_MAPPINGS.get(
                    str(indicator.confidence.value), 5
                )
            if indicator.likely_impact:
                data["severity"] = LIKELY_IMPACT_TO_SEVERITY.get(
                    str(indicator.likely_impact.value),
                    SeverityType.UNKNOWN,
                )
            return data
        self._ids[observable.idref] = {}
        self._ids[observable.idref]["firstSeen"] = indicator.timestamp
        self._ids[observable.idref]["lastSeen"] = indicator.timestamp
        if indicator.confidence:
            self._ids[observable.idref][
                "reputation"
            ] = CONFIDENCE_TO_REPUTATION_MAPPINGS.get(
                str(indicator.confidence.value), 5
            )
        if indicator.likely_impact:
            self._ids[observable.idref][
                "severity"
            ] = LIKELY_IMPACT_TO_SEVERITY.get(
                str(indicator.likely_impact.value),
                SeverityType.UNKNOWN,
            )
        return self._ids[observable.idref]

    def _extract_from_indicator(self, package_indicators):
        """Extract ioc from indicators."""
        indicators = []
        is_skipped = False
        for indicator in package_indicators:
            for observable in indicator.observables:
                data = self._extract_fields_from_indicator(
                    indicator, observable
                )
                if not observable.object_:
                    is_skipped = True
                    continue
                properties = observable.object_.properties
                if not properties:
                    is_skipped = True
                    continue
                if type(properties) is File and properties.hashes and properties.hashes.md5:
                    indicators.append(
                        Indicator(
                            value=str(properties.hashes.md5),
                            type=IndicatorType.MD5,
                            **data,
                            comments=str(
                                observable.description
                                or indicator.description
                                or ""
                            ),
                        )
                    )
                elif type(properties) is File and properties.hashes and properties.hashes.sha256:
                    indicators.append(
                        Indicator(
                            value=str(properties.hashes.sha256),
                            type=IndicatorType.SHA256,
                            **data,
                            comments=str(
                                observable.description
                                or indicator.description
                                or ""
                            ),
                        )
                    )
                elif type(properties) in [URI, DomainName] and properties.value:
                    indicators.append(
                        Indicator(
                            value=str(properties.value),
                            type=IndicatorType.URL,
                            **data,
                            comments=str(
                                observable.description
                                or indicator.description
                                or ""
                            ),
                        )
                    )
                else:
                    is_skipped = True
        return indicators, is_skipped

    def _extract_from_observables(self, observables):
        """Extract iocs from observables."""
        indicators = []
        is_skipped = False
        for observable in observables:
            if not observable.object_:
                is_skipped = True
                continue
            properties = observable.object_.properties
            if not properties:
                is_skipped = True
                continue
            if type(properties) is File and properties.hashes and properties.hashes.md5:
                indicators.append(
                    Indicator(
                        value=str(properties.hashes.md5),
                        type=IndicatorType.MD5,
                        **self._ids.get(observable.id_, {}),
                        comments=str(observable.description or ""),
                    )
                )
            elif type(properties) is File and properties.hashes and properties.hashes.sha256:
                indicators.append(
                    Indicator(
                        value=str(properties.hashes.sha256),
                        type=IndicatorType.SHA256,
                        **self._ids.get(observable.id_, {}),
                        comments=str(observable.description or ""),
                    )
                )
            elif type(properties) in [URI, DomainName] and properties.value:
                indicators.append(
                    Indicator(
                        value=str(properties.value),
                        type=IndicatorType.URL,
                        comments=str(observable.description or ""),
                    )
                )
            else:
                is_skipped = True
        return indicators, is_skipped

    def _extract_indicators(self, package):
        """Extract iocs from a STIX package."""
        if package.indicators:
            return self._extract_from_indicator(package.indicators)
        elif package.observables:
            return self._extract_from_observables(package.observables)
        else:
            return [], True

    def _build_client(self, configuration):
        parsed_url = urlparse(configuration["discovery_url"].strip())
        discovery_url = parsed_url.path
        if len(parsed_url.netloc.split(":")) > 1:
            base, port = parsed_url.netloc.split(":")
            port = int(port)
            client = create_client(
                base,
                port=port,
                use_https=True if parsed_url.scheme == "https" else False,
                discovery_path=discovery_url,
            )
        else:
            client = create_client(
                parsed_url.netloc,
                use_https=True if parsed_url.scheme == "https" else False,
                discovery_path=discovery_url,
            )
        client.set_proxies(self.proxy)

        if configuration["username"].strip() and configuration["password"]:
            client.set_auth(
                username=configuration["username"].strip(),
                password=configuration["password"],
                verify_ssl=self.ssl_validation
            )
        else:
            client.set_auth(
                verify_ssl=self.ssl_validation
            )
        return client

    def _get_collections(self, client):
        collection_uri = None
        services = client.discover_services()
        for service in services:
            if service.type == "COLLECTION_MANAGEMENT":
                collection_uri = service.address
                break
        if collection_uri is None:
            self.logger.error(
                "Plugin STIX/TAXII: Failed to find collection management."
            )
            return None
        # to get collection form server
        return [c.name for c in client.get_collections(uri=collection_uri)]

    def pull_1x(self, configuration, start_time):
        """Pull implementation for version 1.x."""
        self._ids = {}
        client = self._build_client(configuration)
        collections = self._get_collections(client)
        filtered_collections = self._filter_collections(
            collections, configuration["collection_names"]
        )
        self.logger.info(
            f"Plugin STIX/TAXII: Following collections will be fetched - {', '.join(filtered_collections)}."
        )
        indicators = []

        for collection in filtered_collections:
            self.logger.info(
                f"Plugin STIX/TAXII: Parsing collection - {collection}."
            )
            content_blocks = client.poll(
                collection_name=collection,
                begin_date=start_time,
            )
            block_id = 1
            for block in content_blocks:
                try:
                    temp = tempfile.TemporaryFile()
                    temp.write(block.content)
                    temp.seek(0)
                    stix_package = STIXPackage.from_xml(temp)
                    extracted, is_skipped = self._extract_indicators(stix_package)
                    indicators += extracted
                    if is_skipped is True:
                        self.logger.info(
                            f"Plugin STIX/TAXII: Block-{block_id} parsed, {len(extracted)} indicator(s) pulled, some indicators might have been discarded."
                        )
                    else:
                        self.logger.info(
                            f"Plugin STIX/TAXII: Block-{block_id} parsed, {len(extracted)} indicator(s) pulled."
                        )
                    temp.close()
                except Exception as e:
                    self.logger.info(
                        f"Plugin STIX/TAXII: Couldn't parse Block-{block_id}."
                    )
                    self.logger.error(
                        f"Plugin STIX/TAXII: Following exception occured while extracting indicator(s) from Block-{block_id} - {repr(e)}"
                    )
                    block_id += 1
                    continue
                block_id += 1
        return indicators

    def _extract_observables_2x(self, pattern: str, data: dict):
        observables = []
        is_skipped = False
        for kind in OBSERVABLE_REGEXES:
            matches = re.findall(kind["regex"], pattern, re.IGNORECASE)
            if len(matches) == 0:
                is_skipped = is_skipped or False
            else:
                is_skipped = is_skipped or True
            for match in matches:
                if (
                    kind["type"] == IndicatorType.SHA256
                    or kind["type"] == IndicatorType.MD5
                ):
                    observables.append(
                        Indicator(
                            value=match.replace("'", ""),
                            type=kind["type"],
                            **data,
                        )
                    )
                else:
                    observables.append(
                        Indicator(value=match[1], type=kind["type"], **data)
                    )
        return observables, not(is_skipped)

    def _extract_indicators_2x(self, objects):
        indicators = []
        is_skipped = False
        for o in objects:
            if o.get("type").lower() != "indicator":
                is_skipped = True
                continue
            data = {
                "comments": o.get("description") or o.get("pattern") or "",
                "reputation": int(o.get("confidence", 50) / 10),
                "firstSeen": self._str_to_datetime(o.get("created")),
                "lastSeen": self._str_to_datetime(o.get("modified")),
            }
            extracted, is_skipped = self._extract_observables_2x(
                o.get("pattern", ""), data
            )
            indicators += extracted
        return indicators, is_skipped

    def pull_20x(self, configuration, start_time):
        """Pull implementation for version 2.x."""
        indicators = []
        apiroot = ApiRoot20(
            configuration["discovery_url"].strip(),
            user=configuration["username"].strip(),
            password=configuration["password"],
            verify=self.ssl_validation,
            proxies=self.proxy,
        )
        all_collections = [c.title for c in apiroot.collections]
        filtered_collections = self._filter_collections(
            all_collections, configuration["collection_names"]
        )
        self.logger.info(
            f"Plugin STIX/TAXII: Following collections will be fetched - {', '.join(filtered_collections)}."
        )
        for collection in filter(
            lambda x: x.title in filtered_collections, apiroot.collections
        ):
            bundle_id = 1
            try:
                self.logger.info(
                    f"Plugin STIX/TAXII: Parsing collection - {collection.title}."
                )
                for bundle in as_pages20(
                    collection.get_objects,
                    per_request=100,
                    added_after=start_time,
                ):
                    extracted, is_skipped = self._extract_indicators_2x(
                        bundle.get("objects", [])
                    )
                    indicators += extracted
                    if is_skipped is True:
                        self.logger.info(
                            f"Plugin STIX/TAXII: Bundle-{bundle_id} parsed, {len(extracted)} indicator(s) pulled, some indicators might have been discarded."
                        )
                    else:
                        self.logger.info(
                            f"Plugin STIX/TAXII: Bundle-{bundle_id} parsed, {len(extracted)} indicator(s) pulled."
                        )
                    bundle_id += 1
            except KeyError:
                # if there is no data in a collection
                pass
        return indicators

    def pull_21x(self, configuration, start_time):
        """Pull implementation for version 2.x."""
        indicators = []
        apiroot = ApiRoot21(
            configuration["discovery_url"].strip(),
            user=configuration["username"].strip(),
            password=configuration["password"],
            verify=self.ssl_validation,
            proxies=self.proxy,
        )
        all_collections = [c.title for c in apiroot.collections]
        filtered_collections = self._filter_collections(
            all_collections, configuration["collection_names"]
        )
        self.logger.info(
            f"Plugin STIX/TAXII: Following collections will be fetched - {', '.join(filtered_collections)}."
        )
        for collection in filter(
            lambda x: x.title in filtered_collections, apiroot.collections
        ):
            bundle_id = 1
            try:
                self.logger.info(
                    f"Plugin STIX/TAXII: Parsing collection - {collection.title}."
                )
                for bundle in as_pages21(
                    collection.get_objects,
                    per_request=100,
                    added_after=start_time,
                ):
                    extracted, is_skipped = self._extract_indicators_2x(
                        bundle.get("objects", [])
                    )
                    indicators += extracted
                    if is_skipped is True:
                        self.logger.info(
                            f"Plugin STIX/TAXII: Bundle-{bundle_id} parsed, {len(extracted)} indicator(s) pulled, some indicators might have been discarded."
                        )
                    else:
                        self.logger.info(
                            f"Plugin STIX/TAXII: Bundle-{bundle_id} parsed, {len(extracted)} indicator(s) pulled."
                        )
                    bundle_id += 1
            except KeyError:
                # if there is no data in a collection
                pass
        return indicators
    
    def _pull(self, configuration, last_run_at):
<<<<<<< HEAD
=======
        
>>>>>>> 8d95a257
        delay_time = int(configuration["delay"])
        if not last_run_at:
            start_time = pytz.utc.localize(
                datetime.now()
                - timedelta(days=int(configuration["days"]))
            )
        else:
            start_time = pytz.utc.localize(last_run_at)

        start_time = start_time - timedelta(minutes=delay_time)
<<<<<<< HEAD
        self.logger.info(f"Plugin STIX/TAXII: Start time for the pull cycle - {start_time}")
=======
        self.logger.info(f"Debug stix: here is the new start time: {start_time}")
>>>>>>> 8d95a257
        if configuration["version"] == "1":
            indicators = self.pull_1x(configuration, start_time)
        elif configuration["version"] == "2.0":
            indicators = self.pull_20x(configuration, start_time)
        elif configuration["version"] == "2.1":
            indicators = self.pull_21x(configuration, start_time)
        return list(
            filter(
                lambda x: x.severity.value in configuration["severity"]
                and x.reputation >= int(configuration["reputation"])
                and (
                    (
                        x.type in [IndicatorType.SHA256, IndicatorType.MD5]
                        and configuration["type"] in ["both", "malware"]
                    )
                    or (
                        x.type is IndicatorType.URL
                        and configuration["type"] in ["both", "url"]
                    )
                ),
                indicators,
            )
        )

    def pull(self):
        """Pull indicators from TAXII server."""
        return self._pull(self.configuration, self.last_run_at)

    def _validate_collections(self, configuration):
        try:
            if configuration["version"] == "1":
                client = self._build_client(configuration)
                all_collections = self._get_collections(client)
            elif configuration["version"] == "2.0":
                apiroot = ApiRoot20(
                    configuration["discovery_url"].strip(),
                    user=configuration["username"].strip(),
                    password=configuration["password"],
                    verify=self.ssl_validation,
                    proxies=self.proxy,
                )
                all_collections = [c.title for c in apiroot.collections]
            elif configuration["version"] == "2.1":
                apiroot = ApiRoot21(
                    configuration["discovery_url"].strip(),
                    user=configuration["username"].strip(),
                    password=configuration["password"],
                    verify=self.ssl_validation,
                    proxies=self.proxy,
                )
                all_collections = [c.title for c in apiroot.collections]
            collections = [
                c.strip() for c in configuration["collection_names"].split(",")
            ]
            collections = list(filter(lambda x: len(x) > 0, collections))
            if collections and set(collections) - set(all_collections):
                return ValidationResult(
                    success=False,
                    message=f"Could not find the collections {', '.join(set(collections) - set(all_collections))}",
                )
            return ValidationResult(
                success=True, message="Validated successfully."
            )
        except requests.exceptions.RequestException as ex:
                self.logger.error(
                    f"Plugin STIX/TAXII: {repr(ex)}"
                )
                return ValidationResult(
                    success=False,
                    message="Exception occurred while connecting to the the server. Check logs"
                )
        except exceptions.UnsuccessfulStatusError as ex:
            if ex.status == 'UNAUTHORIZED':
                self.logger.error(f"Plugin STIX/TAXII: {repr(ex)}")
                return ValidationResult(
                    success=False,
                    message="Invalid/Blank Username/Password provided.",
                )
            else:
                self.logger.error(f"Plugin STIX/TAXII: {repr(ex)}")
                return ValidationResult(
                    success=False, message="Check logs for more details."
                )
        except Exception as ex:
            self.logger.error(f"Plugin STIX/TAXII: {repr(ex)}")
            return ValidationResult(
                success=False,
                message="Could not fetch the collection list from the server. Check all of the parameters.",
            )
    
    def _validate_uname_pass(self, configuration):
        try:
            self._pull(configuration, datetime.now())
        except requests.exceptions.RequestException as ex:
                self.logger.error(
                    f"Plugin STIX/TAXII: {repr(ex)}"
                )
                return ValidationResult(
                    success=False,
                    message="Exception occurred while connecting to the the server. Check logs"
                )
        except exceptions.UnsuccessfulStatusError as ex:
            if ex.status == 'UNAUTHORIZED':
                self.logger.error(f"Plugin STIX/TAXII: {repr(ex)}")
                return ValidationResult(
                    success=False,
                    message="Invalid/Blank Username/Password provided.",
                )
            else:
                self.logger.error(f"Plugin STIX/TAXII: {repr(ex)}")
                return ValidationResult(
                    success=False, message="Check logs for more details."
                )
        except Exception as ex:
            self.logger.error(f"Plugin STIX/TAXII: {repr(ex)}")
            return ValidationResult(
                success=False,
                message="Check logs for more details.",
            )
        else:
            return ValidationResult(
                success=True, message="Validated successfully."
            )

    def validate(self, configuration):
        """Validate the configuration."""
        if (
            "discovery_url" not in configuration
            or type(configuration["discovery_url"]) != str
            or not configuration["discovery_url"].strip()
        ):
            self.logger.error(
                "Plugin STIX/TAXII: No discovery_url found in the configuration parameters."
            )
            return ValidationResult(
                success=False, message="Invalid Discovery URL provided."
            )

        if (
            "collection_names" not in configuration
            or type(configuration["collection_names"]) != str
        ):
            self.logger.error(
                "Plugin STIX/TAXII: No Collection Names  found in the configuration parameters."
            )
            return ValidationResult(
                success=False, message="Invalid Collection Names provided."
            )

        if "type" not in configuration or configuration["type"] not in [
            "both",
            "malware",
            "url",
        ]:
            self.logger.error(
                "Plugin STIX/TAXII: Invalid value for 'Type of Threat data to pull' provided. "
                "Allowed values are Both, Malware or URL."
            )
            return ValidationResult(
                success=False,
                message=(
                    "Invalid value for 'Type of Threat data to pull' provided."
                    "Allowed values are 'Both', 'Malware' or 'URL'."
                ),
            )

        try:
            if (
                "reputation" not in configuration
                or not configuration["reputation"]
                or int(configuration["reputation"]) < 1
                or int(configuration["reputation"]) > 10
            ):
                self.logger.error(
                    "Plugin STIX/TAXII: Validation error occured Error: Invalid reputation provided."
                )
                return ValidationResult(
                    success=False,
                    message="Invalid reputation provided. Must range from 1 to 10.",
                )
        except ValueError:
            return ValidationResult(
                success=False,
                message="Invalid reputation provided.",
            )

        try:
            if (
                "days" not in configuration
                or not configuration["days"]
                or int(configuration["days"]) <= 0
            ):
                self.logger.error(
                    "Plugin STIX/TAXII: Validation error occured Error: Invalid days provided."
                )
                return ValidationResult(
                    success=False,
                    message="Invalid Number of days provided.",
                )
        except ValueError:
            return ValidationResult(
                success=False,
                message="Invalid Number of days provided.",
            )
<<<<<<< HEAD

=======
            
>>>>>>> 8d95a257
        try:
            if (
                "delay" not in configuration
                or not isinstance(configuration["delay"], int)
                or not 0 <= int(configuration["minimum_severity"]) <= 1440
            ):
                self.logger.error(
                    f"Plugin STIX/TAXII: Validation error occured Error: Invalid Look Back provided."
                )
                return ValidationResult(
                    success=False,
                    message="Invalid Look Back value provided.",
                )
        except ValueError:
            return ValidationResult(
                success=False,
<<<<<<< HEAD
                message="Invalid Look Back value provided.",
            )

=======
                message="Invalid Minimum Severity value provided.",
            )
        
>>>>>>> 8d95a257
        validate_collections = self._validate_collections(configuration)
        validate_uname_pass = self._validate_uname_pass(configuration)
        
        if validate_collections.success == False:
            return validate_collections
        elif validate_uname_pass.success == False:
            return validate_uname_pass
        
        return ValidationResult(
            success=True, message="Validated successfully."
        )

    def get_actions(self):
        """Get available actions."""
        return []

    def validate_action(self, action: Action):
        """Validate STIX configuration."""
        return ValidationResult(success=True, message="Validation successful.")

    def get_action_fields(self, action: Action):
        """Get fields required for an action."""
        return []<|MERGE_RESOLUTION|>--- conflicted
+++ resolved
@@ -511,10 +511,6 @@
         return indicators
     
     def _pull(self, configuration, last_run_at):
-<<<<<<< HEAD
-=======
-        
->>>>>>> 8d95a257
         delay_time = int(configuration["delay"])
         if not last_run_at:
             start_time = pytz.utc.localize(
@@ -525,11 +521,8 @@
             start_time = pytz.utc.localize(last_run_at)
 
         start_time = start_time - timedelta(minutes=delay_time)
-<<<<<<< HEAD
+
         self.logger.info(f"Plugin STIX/TAXII: Start time for the pull cycle - {start_time}")
-=======
-        self.logger.info(f"Debug stix: here is the new start time: {start_time}")
->>>>>>> 8d95a257
         if configuration["version"] == "1":
             indicators = self.pull_1x(configuration, start_time)
         elif configuration["version"] == "2.0":
@@ -734,11 +727,7 @@
                 success=False,
                 message="Invalid Number of days provided.",
             )
-<<<<<<< HEAD
-
-=======
-            
->>>>>>> 8d95a257
+
         try:
             if (
                 "delay" not in configuration
@@ -755,15 +744,9 @@
         except ValueError:
             return ValidationResult(
                 success=False,
-<<<<<<< HEAD
                 message="Invalid Look Back value provided.",
             )
 
-=======
-                message="Invalid Minimum Severity value provided.",
-            )
-        
->>>>>>> 8d95a257
         validate_collections = self._validate_collections(configuration)
         validate_uname_pass = self._validate_uname_pass(configuration)
         
